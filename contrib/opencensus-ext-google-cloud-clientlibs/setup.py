# Copyright 2019, OpenCensus Authors
#
# Licensed under the Apache License, Version 2.0 (the "License");
# you may not use this file except in compliance with the License.
# You may obtain a copy of the License at
#
#     http://www.apache.org/licenses/LICENSE-2.0
#
# Unless required by applicable law or agreed to in writing, software
# distributed under the License is distributed on an "AS IS" BASIS,
# WITHOUT WARRANTIES OR CONDITIONS OF ANY KIND, either express or implied.
# See the License for the specific language governing permissions and
# limitations under the License.

from setuptools import find_packages
from setuptools import setup
from version import __version__

setup(
    name='opencensus-ext-google-cloud-clientlibs',
    version=__version__,  # noqa
    author='OpenCensus Authors',
    author_email='census-developers@googlegroups.com',
    classifiers=[
        'Intended Audience :: Developers',
        'Development Status :: 3 - Alpha',
        'Intended Audience :: Developers',
        'License :: OSI Approved :: Apache Software License',
        'Programming Language :: Python',
        'Programming Language :: Python :: 2',
        'Programming Language :: Python :: 2.7',
        'Programming Language :: Python :: 3',
        'Programming Language :: Python :: 3.4',
        'Programming Language :: Python :: 3.5',
        'Programming Language :: Python :: 3.6',
        'Programming Language :: Python :: 3.7',
    ],
    description='OpenCensus Google Cloud Client Libraries Integration',
    include_package_data=True,
    long_description=open('README.rst').read(),
    install_requires=[
        'opencensus >= 0.3.0, < 1.0.0',
<<<<<<< HEAD
        'opencensus-ext-grpc >= 0.1.dev0, < 1.0.0',
        'opencensus-ext-requests >= 0.1.dev0, < 1.0.0',
=======
        'opencensus-ext-grpc >= 0.1.0, < 1.0.0',
        'opencensus-ext-requests >= 0.1.0, < 1.0.0',
>>>>>>> 42e0c013
    ],
    extras_require={},
    license='Apache-2.0',
    packages=find_packages(exclude=('tests',)),
    namespace_packages=[],
    url='https://github.com/census-instrumentation/opencensus-python/tree/master/contrib/opencensus-ext-google-cloud-clientlibs',
    zip_safe=False,
)<|MERGE_RESOLUTION|>--- conflicted
+++ resolved
@@ -40,13 +40,8 @@
     long_description=open('README.rst').read(),
     install_requires=[
         'opencensus >= 0.3.0, < 1.0.0',
-<<<<<<< HEAD
-        'opencensus-ext-grpc >= 0.1.dev0, < 1.0.0',
-        'opencensus-ext-requests >= 0.1.dev0, < 1.0.0',
-=======
         'opencensus-ext-grpc >= 0.1.0, < 1.0.0',
         'opencensus-ext-requests >= 0.1.0, < 1.0.0',
->>>>>>> 42e0c013
     ],
     extras_require={},
     license='Apache-2.0',
